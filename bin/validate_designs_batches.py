import sys
import argparse
import os
import numpy as np
import glob
import time

from astropy.io import fits
from astropy.table import Table

import sdss_access.path
import robostrategy.obstime as obstime
import coordio.time

from mugatu.exceptions import MugatuDesignError, MugatuError
from multiprocessing import Pool
from itertools import repeat
from tqdm import tqdm

import mugatu
mugatu_ver = mugatu.__version__

import kaiju
kaiju_ver = kaiju.__version__

import coordio
coordio_ver = coordio.__version__

import fps_calibrations
fps_calib_ver = fps_calibrations.get_version()

primary_hdu = fits.PrimaryHDU()

primary_hdu.header['mugatu_version'] = mugatu_ver
primary_hdu.header['kaiju_version'] = kaiju_ver
primary_hdu.header['coordio_version'] = coordio_ver
primary_hdu.header['fps_calibrations_version'] = fps_calib_ver


def valid_field(file):
    # need import here for create new connection
    from mugatu.fpsdesign import FPSDesign
    from mugatu.designmode import (build_brigh_neigh_query,
                                   DesignModeCheck,
                                   allDesignModes)

    def validate_design(design_file, exp, obsTime,
                        db_query_results_boss, db_query_results_apogee,
                        desmode_manual):
        """
        Validate a design and record any errors or warnings
        from the validation
        """
        des = FPSDesign(design_pk=-1,
                        obsTime=obsTime,
                        design_file=design_file,
                        manual_design=True,
                        exp=exp)
        # set default
        decolide = True
        bright_safety = True
        # build design
        des.build_design_manual()
        # try to validate design and catch any design errors
        try:
            des.validate_design(db_query_results_boss=db_query_results_boss,
                                db_query_results_apogee=db_query_results_apogee,
                                desmode_manual=desmode_manual.todict())
        except MugatuDesignError as e:
            if 'Kaiju' in str(e):
                decolide = False
            if 'Bright' in str(e):
                bright_safety = False
        return des, decolide, bright_safety


    def design_outputs_to_array(des, decolide,
                                bright_safety,
                                db_query_results_boss,
                                db_query_results_apogee,
                                desmode_manual):
        """
        Output validation parameters as a structured array
        """
        dtype = np.dtype([('file_name', '<U100'),
                          ('exp', np.int32),
                          ('racen', np.float64),
                          ('deccen', np.float64),
                          ('designmode', '<U15'),
                          ('decolide', bool),
                          ('bright_safety', bool),
                          ('bright_safety_pass', np.int32),
                          ('bright_safety_total', np.int32),
                          ('all_targets_assigned', bool),
                          ('all_targets_assigned_pass', np.int32),
                          ('all_targets_assigned_total', np.int32),
                          ('no_collisions', bool),
                          ('no_collisions_pass', np.int32),
                          ('no_collisions_total', np.int32),
                          ('boss_n_skies_min', bool),
                          ('boss_n_skies_min_value', np.int32),
                          ('apogee_n_skies_min', bool),
                          ('apogee_n_skies_min_value', np.int32),
                          ('boss_min_skies_fovmetric', bool),
                          ('boss_min_skies_fovmetric_value', np.float64),
                          ('apogee_min_skies_fovmetric', bool),
                          ('apogee_min_skies_fovmetric_value', np.float64),
                          ('boss_n_stds_min', bool),
                          ('boss_n_stds_min_value', np.int32),
                          ('apogee_n_stds_min', bool),
                          ('apogee_n_stds_min_value', np.int32),
                          ('boss_min_stds_fovmetric', bool),
                          ('boss_min_stds_fovmetric_value', np.float64),
                          ('apogee_min_stds_fovmetric', bool),
                          ('apogee_min_stds_fovmetric_value', np.float64),
                          ('boss_stds_mags', bool),
                          ('boss_stds_mags_pass', np.int32),
                          ('boss_stds_mags_total', np.int32),
                          ('apogee_stds_mags', bool),
                          ('apogee_stds_mags_pass', np.int32),
                          ('apogee_stds_mags_total', np.int32),
                          ('boss_bright_limit_targets', bool),
                          ('boss_bright_limit_targets_pass', np.int32),
                          ('boss_bright_limit_targets_total', np.int32),
                          ('apogee_bright_limit_targets', bool),
                          ('apogee_bright_limit_targets_pass', np.int32),
                          ('apogee_bright_limit_targets_total', np.int32),
                          ('boss_sky_neighbors_targets', bool),
                          ('boss_sky_neighbors_targets_pass', np.int32),
                          ('boss_sky_neighbors_targets_total', np.int32),
                          ('boss_sky_neighbors_targets_adj_mags', float,
                           (500,)),
                          ('apogee_sky_neighbors_targets', bool),
                          ('apogee_sky_neighbors_targets_pass', np.int32),
                          ('apogee_sky_neighbors_targets_total', np.int32),
                          ('apogee_sky_neighbors_targets_adj_mags', float,
                           (500,))])
        valid_arr = np.zeros(1, dtype=dtype)
        valid_arr['file_name'][0] = os.path.split(des.design_file)[-1]
        if des.exp == 0:
            valid_arr['exp'][0] = des.exp
        else:
            valid_arr['exp'][0] = des.exp - 1
        valid_arr['racen'][0] = des.racen
        valid_arr['deccen'][0] = des.deccen
        valid_arr['designmode'][0] = des.desmode_label
        valid_arr['decolide'][0] = decolide
        valid_arr['bright_safety'][0] = bright_safety
        # check the design warnings
        column_names = ['all_targets_assigned', 'no_collisions',
                        'boss_n_skies_min',
                        'apogee_n_skies_min', 'boss_min_skies_fovmetric',
                        'apogee_min_skies_fovmetric',
                        'boss_n_stds_min', 'apogee_n_stds_min',
                        'boss_min_stds_fovmetric', 'apogee_min_stds_fovmetric', 
                        'boss_stds_mags', 'apogee_stds_mags',
                        'boss_bright_limit_targets', 'apogee_bright_limit_targets',
                        'boss_sky_neighbors_targets', 'apogee_sky_neighbors_targets']
        warnings_order = ['all_targets_assigned', 'no_collisions', 'min_skies_boss',
                          'min_skies_apogee', 'fov_skies_boss', 'fov_skies_apogee',
                          'min_stds_boss', 'min_stds_apogee', 'fov_stds_boss',
                          'fov_stds_apogee', 'stds_mag_boss', 'stds_mag_apogee',
                          'sci_mag_boss', 'sci_mag_apogee', 'bright_neigh_boss',
                          'bright_neigh_apogee']
        for c, k in zip(column_names, warnings_order):
            valid_arr[c][0] = des.design_errors[k]
        # add in the metrics
        if not valid_arr['bright_safety'][0]:
            mode = DesignModeCheck(FPSDesign=des,
                                   desmode_label=des.desmode_label,
                                   db_query_results_boss=db_query_results_boss,
                                   db_query_results_apogee=db_query_results_apogee,
                                   desmode_manual=desmode_manual.todict())
            bright_check_boss, hasFiber_boss, _, isassigned_boss = mode.bright_neighbors(
                instrument='BOSS', check_type='safety')
            check_tot = len(bright_check_boss[bright_check_boss &
                                              hasFiber_boss &
                                              isassigned_boss])
            design_tot = len(bright_check_boss[hasFiber_boss &
                                               isassigned_boss])
            valid_arr['bright_safety_pass'][0] = check_tot
            valid_arr['bright_safety_total'][0] = design_tot
            bright_check_apogee, hasFiber_apogee, _, isassigned_apogee = mode.bright_neighbors(
                instrument='APOGEE', check_type='safety')
            check_tot = len(bright_check_apogee[bright_check_apogee &
                                                hasFiber_apogee &
                                                isassigned_apogee])
            design_tot = len(bright_check_apogee[hasFiber_apogee &
                                                 isassigned_apogee])
            valid_arr['bright_safety_pass'][0] += check_tot
            valid_arr['bright_safety_total'][0] += design_tot
        else:
            valid_arr['bright_safety_pass'][0] = 500
            valid_arr['bright_safety_total'][0] = 500
        # do assigned targets
        design_total = len(des.design['catalogID'][des.design['catalogID'] != -1])
        valid_arr['all_targets_assigned_pass'][0] = design_total - len(des.targets_unassigned)
        valid_arr['all_targets_assigned_total'][0] = design_total
        # do collisions
        valid_arr['no_collisions_pass'][0] = design_total - len(des.targets_collided)
        valid_arr['no_collisions_total'][0] = design_total
        # check the design warnings
        column_names = ['boss_n_skies_min',
                        'apogee_n_skies_min', 'boss_min_skies_fovmetric',
                        'apogee_min_skies_fovmetric',
                        'boss_n_stds_min', 'apogee_n_stds_min',
                        'boss_min_stds_fovmetric', 'apogee_min_stds_fovmetric', 
                        'boss_stds_mags', 'apogee_stds_mags',
                        'boss_bright_limit_targets', 'apogee_bright_limit_targets',
                        'boss_sky_neighbors_targets', 'apogee_sky_neighbors_targets']
        warnings_order = ['min_skies_boss',
                          'min_skies_apogee', 'fov_skies_boss', 'fov_skies_apogee',
                          'min_stds_boss', 'min_stds_apogee', 'fov_stds_boss',
                          'fov_stds_apogee', 'stds_mag_boss', 'stds_mag_apogee',
                          'sci_mag_boss', 'sci_mag_apogee', 'bright_neigh_boss',
                          'bright_neigh_apogee']
        for c, k in zip(column_names, warnings_order):
            if isinstance(des.design_errors[k + '_metric'], list):
                valid_arr[c + '_pass'][0] = des.design_errors[k + '_metric'][0]
                valid_arr[c + '_total'][0] = des.design_errors[k + '_metric'][1]
                if len(des.design_errors[k + '_metric']) > 2:
                    valid_arr[c + '_adj_mags'][0] = list(des.design_errors[k + '_metric'][2])
            else:
                valid_arr[c + '_value'][0] = des.design_errors[k + '_metric']
        return valid_arr
<<<<<<< HEAD

=======
>>>>>>> d3ae93ad

    def valid_design_func(file, exp, obsTime, field_desmodes,
                          db_results_boss, db_results_apogee,
                          desmodes):
        dm = field_desmodes[exp]
        des, decolide, bright_safety = validate_design(file,
                                                       exp + 1,
                                                       obsTime,
                                                       db_results_boss[dm],
                                                       db_results_apogee[dm],
                                                       desmodes[dm])
        valid_arr_des = design_outputs_to_array(des, decolide,
                                                bright_safety,
                                                db_results_boss[dm],
                                                db_results_apogee[dm],
                                                desmodes[dm])
        return valid_arr_des

<<<<<<< HEAD
=======
    def valid_design_func(file, exp, obsTime, field_desmodes,
                          db_results_boss, db_results_apogee,
                          desmodes):
        dm = field_desmodes[exp]
        des, decolide, bright_safety = validate_design(file,
                                                       exp + 1,
                                                       obsTime,
                                                       db_results_boss[dm],
                                                       db_results_apogee[dm],
                                                       desmodes[dm])
        valid_arr_des = design_outputs_to_array(des, decolide,
                                                bright_safety,
                                                db_results_boss[dm],
                                                db_results_apogee[dm],
                                                desmodes[dm])
        return valid_arr_des

>>>>>>> d3ae93ad
    desmodes = allDesignModes()

    head = fits.open(file)[0].header
    racen = head['RACEN']
    deccen = head['DECCEN']
    ot = obstime.ObsTime(observatory=head['obs'].strip())
    obsTime = coordio.time.Time(ot.nominal(lst=racen)).jd
    n_exp = head['NEXP']
    field_desmodes = head['DESMODE'].split(' ')
    # do db query results for each desmode in field
    db_results_boss = {}
    db_results_apogee = {}
    for dm in np.unique(field_desmodes):
        db_results_boss[dm] = {}
        db_results_apogee[dm] = {}
        if 'bright' in dm:
<<<<<<< HEAD
            mag_lim = desmodes[dm].bright_limit_targets['BOSS'][5][0]
=======
            # no r_sdss for bright so do g band
            # this is hacky and needs to be fixed!!!
            mag_lim = desmodes[dm].bright_limit_targets['BOSS'][0][0]
>>>>>>> d3ae93ad
        else:
            mag_lim = desmodes[dm].bright_limit_targets['BOSS'][1][0]
        db_results_boss[dm]['designmode'] = build_brigh_neigh_query('designmode',
                                                                    'BOSS',
                                                                    mag_lim,
                                                                    racen,
<<<<<<< HEAD
                                                                    deccen)
=======
                                                                    deccen,
                                                                    head['obs'].strip().upper())
>>>>>>> d3ae93ad
        db_results_boss[dm]['safety'] = build_brigh_neigh_query('safety',
                                                                'BOSS',
                                                                mag_lim,
                                                                racen,
<<<<<<< HEAD
                                                                deccen)
=======
                                                                deccen,
                                                                head['obs'].strip().upper())
>>>>>>> d3ae93ad
        mag_lim = desmodes[dm].bright_limit_targets['APOGEE'][8][0]
        db_results_apogee[dm]['designmode'] = build_brigh_neigh_query('designmode',
                                                                      'APOGEE',
                                                                      mag_lim,
                                                                      racen,
<<<<<<< HEAD
                                                                      deccen)
=======
                                                                      deccen,
                                                                      head['obs'].strip().upper())
>>>>>>> d3ae93ad
        db_results_apogee[dm]['safety'] = build_brigh_neigh_query('safety',
                                                                  'APOGEE',
                                                                  mag_lim,
                                                                  racen,
<<<<<<< HEAD
                                                                  deccen)
=======
                                                                  deccen,
                                                                  head['obs'].strip().upper())
>>>>>>> d3ae93ad
    if n_exp == 1:
        exp = 0
        dm = field_desmodes[exp]
        des, decolide, bright_safety = validate_design(file,
                                                       exp,
                                                       obsTime,
                                                       db_results_boss[dm],
                                                       db_results_apogee[dm],
                                                       desmodes[dm])
        valid_arr = design_outputs_to_array(des, decolide,
                                            bright_safety,
                                            db_results_boss[dm],
                                            db_results_apogee[dm],
                                            desmodes[dm])
    else:
        for exp in range(n_exp):
            dm = field_desmodes[exp]
            des, decolide, bright_safety = validate_design(file,
                                                           exp + 1,
                                                           obsTime,
                                                           db_results_boss[dm],
                                                           db_results_apogee[dm],
                                                           desmodes[dm])
            valid_arr_des = design_outputs_to_array(des, decolide,
                                                    bright_safety,
                                                    db_results_boss[dm],
                                                    db_results_apogee[dm],
                                                    desmodes[dm])
            if exp == 0:
                valid_arr = valid_arr_des
            else:
                valid_arr = np.append(valid_arr,
                                      valid_arr_des)
    return valid_arr



sdss_path = sdss_access.path.Path(release='sdss5',
                                  preserve_envvars=True)

if __name__ == '__main__':
    parser = argparse.ArgumentParser(
        prog=os.path.basename(sys.argv[0]),
        description='In a batch, validate a set of designs')
    parser.add_argument('-t', '--type', dest='type',
                        type=str, help='Validating files in directory (dir) or robostrategy (rs)', 
                        choices=['dir', 'rs', 'rs_replace'], required=True)
    parser.add_argument('-d', '--dir', dest='dir',
                        type=str, help='directory with design files (for type=dir)',
                        required=False)
    parser.add_argument('-p', '--plan', dest='plan',
                        type=str, help='name of plan (for type=rs or type=rs_replace)',
                        required=False)
    parser.add_argument('-o', '--observatory', dest='observatory',
                        type=str, help='apo or lco (for type=rs)',
                        choices=['apo', 'lco'], required=False)
    parser.add_argument('-f', '--fieldids', dest='fieldids', nargs='+',
                        help='field_ids to validate (for type=rs_replace)',
                        type=int, required=False)
    parser.add_argument('-n', '--Ncores', dest='Ncores',
                        type=int, help='number of cores to use. If Ncores=1, then not run in parallal.',
                        default=1, nargs='?')

    args = parser.parse_args()
    vtype = args.type
    directory = args.dir
    plan = args.plan
    observatory = args.observatory
    fieldids = args.fieldids
    Ncores = args.Ncores

    if vtype == 'dir':
        files = [file for file in glob.glob(directory + '*.fits')]
    elif vtype == 'rs':
        files = []

        allocate_file = sdss_path.full('rsAllocationFinal', plan=plan,
                                       observatory=observatory)
        if 'sas' in allocate_file:
            allocate_file = allocate_file[:32] + 'sdss50' + allocate_file[44:]

        # only grab unique fields for this
        rsAllocation1 = fits.open(allocate_file)[1].data

        fieldids = np.unique(rsAllocation1["fieldid"])

        for fieldid in fieldids:
            # now grab the assignment file for this field
            field_assigned_file = sdss_path.full('rsFieldAssignmentsFinal',
                                                 plan=plan,
                                                 observatory=observatory,
                                                 fieldid=fieldid)

            if 'sas' in field_assigned_file:
                field_assigned_file = field_assigned_file[:32] + 'sdss50' + field_assigned_file[44:]

            files.append(field_assigned_file)
    elif vtype == 'rs_replace':
        replace_path = ('/uufs/chpc.utah.edu/common/home/sdss50/sdsswork/'
                        'target/robostrategy_replacement/{plan}/'.format(
                            plan=plan))
        files = []
        for fid in fieldids:
            files += [file for file in glob.glob(replace_path +
                                                 '{plan}_{fid}*.fits'.format(
                                                     plan=plan,
                                                     fid=fid))]
        for f in files:
            if 'validation' in f:
                files.remove(f)
    else:
        raise MugatuError(message='Improper Validation Type')

    if vtype == 'dir':
        file_save = directory + 'design_validation_results.fits'
    elif vtype == 'rs':
        if not os.path.isdir(('/uufs/chpc.utah.edu/common/home/sdss50/sdsswork/'
                              'sandbox/mugatu/rs_plan_validations/{plan}'
                              .format(plan=plan))):
            os.mkdir(('/uufs/chpc.utah.edu/common/home/sdss50/sdsswork/'
                      'sandbox/mugatu/rs_plan_validations/{plan}'
                      .format(plan=plan)))
        file_save = ('/uufs/chpc.utah.edu/common/home/sdss50/sdsswork/'
                     'sandbox/mugatu/rs_plan_validations/{plan}/'
                     'rs_{plan}_{obs}_design_validation_results.fits'.format(
                         plan=plan,
                         obs=observatory))
    elif vtype == 'rs_replace':
        replace_path = ('/uufs/chpc.utah.edu/common/home/sdss50/sdsswork/'
                        'target/robostrategy_replacement/{plan}/'.format(
                            plan=plan))
        file_save = []
        for f in files:
            file_save.append(f[:-5] + '_validation.fits')
    else:
        raise MugatuError(message='Improper Validation Type')

    start = time.time()
    # start validaitng designs
    with Pool(processes=Ncores) as pool:
<<<<<<< HEAD
        res = tqdm(pool.imap(valid_field, files), total=len(files))
        res = [r for r in res]
=======
        res = pool.map(valid_field, files)
>>>>>>> d3ae93ad
    for i, r in enumerate(res):
        if vtype == 'rs_replace':
            valid_arr = Table(r)
            bin_fits = fits.BinTableHDU(valid_arr)
            hdu = fits.HDUList([primary_hdu, bin_fits])
            hdu.writeto(file_save[i])
        elif i == 0:
            valid_arr = r
        else:
            valid_arr = np.append(valid_arr,
                                  r)
    # write to fits file
    if vtype == 'dir' or vtype == 'rs':
        valid_arr = Table(valid_arr)
        bin_fits = fits.BinTableHDU(valid_arr)
        hdu = fits.HDUList([primary_hdu, bin_fits])
        hdu.writeto(file_save)
    print('Took %.3f minutes to validate designs' % ((time.time() - start) / 60))<|MERGE_RESOLUTION|>--- conflicted
+++ resolved
@@ -152,7 +152,7 @@
                         'apogee_n_skies_min', 'boss_min_skies_fovmetric',
                         'apogee_min_skies_fovmetric',
                         'boss_n_stds_min', 'apogee_n_stds_min',
-                        'boss_min_stds_fovmetric', 'apogee_min_stds_fovmetric', 
+                        'boss_min_stds_fovmetric', 'apogee_min_stds_fovmetric',
                         'boss_stds_mags', 'apogee_stds_mags',
                         'boss_bright_limit_targets', 'apogee_bright_limit_targets',
                         'boss_sky_neighbors_targets', 'apogee_sky_neighbors_targets']
@@ -204,7 +204,7 @@
                         'apogee_n_skies_min', 'boss_min_skies_fovmetric',
                         'apogee_min_skies_fovmetric',
                         'boss_n_stds_min', 'apogee_n_stds_min',
-                        'boss_min_stds_fovmetric', 'apogee_min_stds_fovmetric', 
+                        'boss_min_stds_fovmetric', 'apogee_min_stds_fovmetric',
                         'boss_stds_mags', 'apogee_stds_mags',
                         'boss_bright_limit_targets', 'apogee_bright_limit_targets',
                         'boss_sky_neighbors_targets', 'apogee_sky_neighbors_targets']
@@ -223,10 +223,6 @@
             else:
                 valid_arr[c + '_value'][0] = des.design_errors[k + '_metric']
         return valid_arr
-<<<<<<< HEAD
-
-=======
->>>>>>> d3ae93ad
 
     def valid_design_func(file, exp, obsTime, field_desmodes,
                           db_results_boss, db_results_apogee,
@@ -245,26 +241,6 @@
                                                 desmodes[dm])
         return valid_arr_des
 
-<<<<<<< HEAD
-=======
-    def valid_design_func(file, exp, obsTime, field_desmodes,
-                          db_results_boss, db_results_apogee,
-                          desmodes):
-        dm = field_desmodes[exp]
-        des, decolide, bright_safety = validate_design(file,
-                                                       exp + 1,
-                                                       obsTime,
-                                                       db_results_boss[dm],
-                                                       db_results_apogee[dm],
-                                                       desmodes[dm])
-        valid_arr_des = design_outputs_to_array(des, decolide,
-                                                bright_safety,
-                                                db_results_boss[dm],
-                                                db_results_apogee[dm],
-                                                desmodes[dm])
-        return valid_arr_des
-
->>>>>>> d3ae93ad
     desmodes = allDesignModes()
 
     head = fits.open(file)[0].header
@@ -281,56 +257,34 @@
         db_results_boss[dm] = {}
         db_results_apogee[dm] = {}
         if 'bright' in dm:
-<<<<<<< HEAD
             mag_lim = desmodes[dm].bright_limit_targets['BOSS'][5][0]
-=======
-            # no r_sdss for bright so do g band
-            # this is hacky and needs to be fixed!!!
-            mag_lim = desmodes[dm].bright_limit_targets['BOSS'][0][0]
->>>>>>> d3ae93ad
         else:
             mag_lim = desmodes[dm].bright_limit_targets['BOSS'][1][0]
         db_results_boss[dm]['designmode'] = build_brigh_neigh_query('designmode',
                                                                     'BOSS',
                                                                     mag_lim,
                                                                     racen,
-<<<<<<< HEAD
-                                                                    deccen)
-=======
                                                                     deccen,
                                                                     head['obs'].strip().upper())
->>>>>>> d3ae93ad
         db_results_boss[dm]['safety'] = build_brigh_neigh_query('safety',
                                                                 'BOSS',
                                                                 mag_lim,
                                                                 racen,
-<<<<<<< HEAD
-                                                                deccen)
-=======
                                                                 deccen,
                                                                 head['obs'].strip().upper())
->>>>>>> d3ae93ad
         mag_lim = desmodes[dm].bright_limit_targets['APOGEE'][8][0]
         db_results_apogee[dm]['designmode'] = build_brigh_neigh_query('designmode',
                                                                       'APOGEE',
                                                                       mag_lim,
                                                                       racen,
-<<<<<<< HEAD
-                                                                      deccen)
-=======
                                                                       deccen,
                                                                       head['obs'].strip().upper())
->>>>>>> d3ae93ad
         db_results_apogee[dm]['safety'] = build_brigh_neigh_query('safety',
                                                                   'APOGEE',
                                                                   mag_lim,
                                                                   racen,
-<<<<<<< HEAD
-                                                                  deccen)
-=======
                                                                   deccen,
                                                                   head['obs'].strip().upper())
->>>>>>> d3ae93ad
     if n_exp == 1:
         exp = 0
         dm = field_desmodes[exp]
@@ -376,7 +330,7 @@
         prog=os.path.basename(sys.argv[0]),
         description='In a batch, validate a set of designs')
     parser.add_argument('-t', '--type', dest='type',
-                        type=str, help='Validating files in directory (dir) or robostrategy (rs)', 
+                        type=str, help='Validating files in directory (dir) or robostrategy (rs)',
                         choices=['dir', 'rs', 'rs_replace'], required=True)
     parser.add_argument('-d', '--dir', dest='dir',
                         type=str, help='directory with design files (for type=dir)',
@@ -471,12 +425,8 @@
     start = time.time()
     # start validaitng designs
     with Pool(processes=Ncores) as pool:
-<<<<<<< HEAD
         res = tqdm(pool.imap(valid_field, files), total=len(files))
         res = [r for r in res]
-=======
-        res = pool.map(valid_field, files)
->>>>>>> d3ae93ad
     for i, r in enumerate(res):
         if vtype == 'rs_replace':
             valid_arr = Table(r)
